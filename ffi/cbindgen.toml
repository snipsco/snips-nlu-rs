language = "c"

include_guard = "LIBSNIPS_NLU_H_"

<<<<<<< HEAD
header = "#define SNIPS_NLU_VERSION \"0.65.0-SNAPSHOT\""
=======
header = "#define SNIPS_NLU_VERSION \"0.64.4\""
>>>>>>> b782bc92

[parse]
parse_deps = true
include = [
    "snips_nlu_ffi",
    "ffi_utils",
    "snips_nlu_ontology_ffi",
    "snips_nlu_ontology_ffi_macros",
]

[parse.expand]
crates = [
    "snips-nlu-ffi",
]

[export]
# These types are hidden behind a void pointer, let's include them
include = [
    "CActionSessionInit",
    "CNumberValue",
    "COrdinalValue",
    "CPercentageValue",
    "CInstantTimeValue",
    "CTimeIntervalValue",
    "CAmountOfMoneyValue",
    "CTemperatureValue",
    "CDurationValue",
]<|MERGE_RESOLUTION|>--- conflicted
+++ resolved
@@ -2,11 +2,7 @@
 
 include_guard = "LIBSNIPS_NLU_H_"
 
-<<<<<<< HEAD
-header = "#define SNIPS_NLU_VERSION \"0.65.0-SNAPSHOT\""
-=======
 header = "#define SNIPS_NLU_VERSION \"0.64.4\""
->>>>>>> b782bc92
 
 [parse]
 parse_deps = true
