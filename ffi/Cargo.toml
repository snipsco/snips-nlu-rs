--- conflicted
+++ resolved
@@ -1,10 +1,6 @@
 [package]
 name = "snips-nlu-ffi"
-<<<<<<< HEAD
-version = "0.65.0-SNAPSHOT"
-=======
 version = "0.64.4"
->>>>>>> b782bc92
 edition = "2018"
 authors = [
     "Adrien Ball <adrien.ball@snips.ai>",
